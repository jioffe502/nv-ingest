# SPDX-FileCopyrightText: Copyright (c) 2024, NVIDIA CORPORATION & AFFILIATES.
# All rights reserved.
# SPDX-License-Identifier: Apache-2.0
# syntax=docker/dockerfile:1.3

ARG BASE_IMG=nvcr.io/nvidia/cuda
ARG BASE_IMG_TAG=12.2.2-base-ubuntu22.04

# Use NVIDIA Morpheus as the base image
FROM $BASE_IMG:$BASE_IMG_TAG AS base

ARG RELEASE_TYPE="dev"
ARG VERSION=""
ARG VERSION_REV="0"

# Install necessary dependencies using apt-get
RUN apt-get update && apt-get install -y \
      wget \
      bzip2 \
      ca-certificates \
    && apt-get clean

# Install miniconda
RUN wget https://repo.anaconda.com/miniconda/Miniconda3-latest-Linux-x86_64.sh -O /tmp/miniconda.sh \
    && bash /tmp/miniconda.sh -b -p /opt/conda \
    && rm /tmp/miniconda.sh

# Add conda to the PATH
ENV PATH=/opt/conda/bin:$PATH

# Install Mamba, a faster alternative to conda, within the base environment
RUN conda install -y mamba -n base -c conda-forge

# Create nv_ingest base environment
RUN conda create -y --name nv_ingest python=3.10.15

# Activate the environment (make it default for subsequent commands)
RUN echo "source activate nv_ingest" >> ~/.bashrc

# Set default shell to bash
SHELL ["/bin/bash", "-c"]

# Install Tini via conda from the conda-forge channel
RUN source activate nv_ingest \
    && mamba install -y -c conda-forge tini

# Install Morpheus dependencies
RUN source activate nv_ingest \
    && mamba install -y \
     nvidia/label/dev::morpheus-core \
     nvidia/label/dev::morpheus-llm \
     -c rapidsai -c pytorch -c nvidia -c conda-forge

# Install additional dependencies using apt-get
RUN apt-get update && apt-get install -y \
    libgl1-mesa-glx \
    && apt-get clean

# Set the working directory in the container
WORKDIR /workspace

# Copy custom entrypoint script
COPY ./docker/scripts/entrypoint.sh /workspace/docker/entrypoint.sh

FROM base as nv_ingest_install
# Copy the module code
COPY setup.py setup.py
COPY ci ci
COPY requirements.txt extra-requirements.txt test-requirements.txt util-requirements.txt ./

# Prevent haystack from sending telemetry data
ENV HAYSTACK_TELEMETRY_ENABLED=False

# Ensure the NV_INGEST_VERSION is PEP 440 compatible
RUN if [ -z "${VERSION}" ]; then \
    export VERSION="$(date +'%Y.%m.%d')"; \
    fi; \
    if [ "${RELEASE_TYPE}" = "dev" ]; then \
    export NV_INGEST_VERSION_OVERRIDE="${VERSION}.dev${VERSION_REV}"; \
    elif [ "${RELEASE_TYPE}" = "release" ]; then \
    export NV_INGEST_VERSION_OVERRIDE="${VERSION}.post${VERSION_REV}"; \
    else \
    echo "Invalid RELEASE_TYPE: ${RELEASE_TYPE}"; \
    exit 1; \
    fi

ENV NV_INGEST_RELEASE_TYPE=${RELEASE_TYPE}
ENV NV_INGEST_VERSION_OVERRIDE=${NV_INGEST_VERSION_OVERRIDE}
ENV NV_INGEST_CLIENT_VERSION_OVERRIDE=${NV_INGEST_VERSION_OVERRIDE}

SHELL ["/bin/bash", "-c"]

# Cache the requirements and install them before uploading source code changes
RUN source activate nv_ingest \
    && pip install -r requirements.txt

COPY tests tests
COPY data data
COPY client client
COPY src/nv_ingest src/nv_ingest
RUN rm -rf ./src/nv_ingest/dist ./client/dist

# Build the client and install it in the conda cache
RUN source activate nv_ingest \
    && pip install -e client \
    && pip install -r extra-requirements.txt

# Run the build_pip_packages.sh script with the specified build type and library
RUN chmod +x ./ci/scripts/build_pip_packages.sh \
    && ./ci/scripts/build_pip_packages.sh --type ${RELEASE_TYPE} --lib client \
    && ./ci/scripts/build_pip_packages.sh --type ${RELEASE_TYPE} --lib service

RUN source activate nv_ingest \
    && pip install ./dist/*.whl

RUN source activate nv_ingest \
    && rm -rf src requirements.txt test-requirements.txt util-requirements.txt

# Upgrade setuptools to mitigate https://github.com/advisories/GHSA-cx63-2mw6-8hw5
RUN source activate base \
    && conda install setuptools==70.0.0

RUN source activate nv_ingest \
    && pip install ./client/dist/*.whl \
    ## Installations below can be removed after the next Morpheus release
    && pip install --no-input milvus==2.3.5 \
    && pip install --no-input pymilvus==2.3.6 \
    && pip install --no-input langchain==0.1.16 \
    && pip install --no-input langchain-nvidia-ai-endpoints==0.0.11 \
    && pip install --no-input faiss-gpu==1.7.* \
    && pip install --no-input google-search-results==2.4 \
    && pip install --no-input nemollm==0.3.5 \
    && rm -rf client/dist

# Install patched MRC version to circumvent NUMA node issue -- remove after Morpheus 10.24 release
RUN source activate nv_ingest \
    && conda install -y -c nvidia/label/dev mrc=24.10.00a=cuda_12.5_py310_h5ae46af_10

FROM nv_ingest_install AS runtime

COPY src/pipeline.py ./
COPY pyproject.toml ./

<<<<<<< HEAD
# Start both the core nv-ingest pipeline service and the FastAPI microservice in parallel
=======
RUN chmod +x /workspace/docker/entrypoint.sh

# Set entrypoint to tini with a custom entrypoint script
ENTRYPOINT ["/opt/conda/envs/nv_ingest/bin/tini", "--", "/workspace/docker/entrypoint.sh"]

# Start the pipeline and services
>>>>>>> 4ab36d66
CMD ["sh", "-c", "python /workspace/pipeline.py & uvicorn nv_ingest.main:app --workers 32 --host 0.0.0.0 --port 7670 & wait"]

FROM nv_ingest_install AS development

RUN source activate nv_ingest && \
    pip install -e ./client

CMD ["/bin/bash"]<|MERGE_RESOLUTION|>--- conflicted
+++ resolved
@@ -141,16 +141,12 @@
 COPY src/pipeline.py ./
 COPY pyproject.toml ./
 
-<<<<<<< HEAD
-# Start both the core nv-ingest pipeline service and the FastAPI microservice in parallel
-=======
 RUN chmod +x /workspace/docker/entrypoint.sh
 
 # Set entrypoint to tini with a custom entrypoint script
 ENTRYPOINT ["/opt/conda/envs/nv_ingest/bin/tini", "--", "/workspace/docker/entrypoint.sh"]
 
-# Start the pipeline and services
->>>>>>> 4ab36d66
+# Start both the core nv-ingest pipeline service and the FastAPI microservice in parallel
 CMD ["sh", "-c", "python /workspace/pipeline.py & uvicorn nv_ingest.main:app --workers 32 --host 0.0.0.0 --port 7670 & wait"]
 
 FROM nv_ingest_install AS development
