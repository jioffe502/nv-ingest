# SPDX-FileCopyrightText: Copyright (c) 2024-25, NVIDIA CORPORATION & AFFILIATES.
# All rights reserved.
# SPDX-License-Identifier: Apache-2.0

import logging
import math
from dataclasses import dataclass

import numpy as np
from collections import deque
from typing import Dict, Any, Deque, List, Tuple, Optional

from nv_ingest_api.util.system.hardware_info import SystemResourceProbe

logging.basicConfig(level=logging.INFO)
logger = logging.getLogger(__name__)

# --- Constants ---
DEFAULT_STAGE_COST_MB = 5000.0  # Fallback memory cost


@dataclass
class StagePIDProposal:
    """Holds the initial proposal from the PID controller for a single stage."""

    name: str
    current_replicas: int
    proposed_replicas: int  # Initial proposal based on PID / stage rate limit
    # Conservative cost estimate (max(dynamic_avg, static)) used for projections
    conservative_cost_estimate: float
    metrics: Dict[str, Any]  # Original metrics for context


class PIDController:
    """
    Calculates initial replica adjustment proposals based on PID control logic.

    This controller focuses on the core PID algorithm reacting to the error
    between the current state (queue depth) and the desired state (target depth),
    adjusted by an idle penalty. It tracks memory usage per replica to provide
    a dynamic cost estimate for the ResourceConstraintManager.
    """

    def __init__(
        self,
        kp: float,
        ki: float,
        kd: float,  # Currently unused in delta calculation
        stage_cost_estimates: Dict[str, int],  # Static estimates (MB)
        target_queue_depth: int = 0,
        window_size: int = 10,
        penalty_factor: float = 0.0005,
        error_boost_factor: float = 1.5,
    ):
        """
        Initializes the PID controller.

        Parameters
        ----------
        kp : float
            Proportional gain. Reacts to the current error magnitude.
        ki : float
            Integral gain. Accumulates past errors to eliminate steady-state offsets.
        kd : float
            Derivative gain. Reacts to the rate of change of the error.
            (Currently set to 0 in internal calculations).
        stage_cost_estimates : Dict[str, int]
            Static estimated memory cost (in MB) per replica for each stage.
            Used as a fallback and minimum for dynamic estimates.
        target_queue_depth : int, optional
            Default target queue depth for stages if not specified in metrics,
            by default 0. The PID loop tries to drive the queue depth towards
            this value.
        window_size : int, optional
            Number of recent samples used for dynamic memory cost estimation
            per replica, by default 10.
        penalty_factor : float, optional
            Multiplier applied to the number of consecutive idle cycles for a
            stage. The resulting penalty effectively lowers the target queue
            depth for idle stages, encouraging scale-down, by default 0.5.
        error_boost_factor : float, optional
            Factor to multiply the raw PID delta when the error is positive
            (queue > target), potentially speeding up scale-up response,
            by default 1.5.
        """
        self.kp = kp
        self.ki = ki
        self.kd = 0.0  # Explicitly disable derivative term for now
        self.target_queue_depth = target_queue_depth
        self.error_boost_factor = error_boost_factor

        # Per-Stage State
        self.stage_cost_estimates = {
            name: float(max(cost, 1.0)) for name, cost in stage_cost_estimates.items()  # Ensure float and min 1MB
        }
        self.integral_error: Dict[str, float] = {}
        self.prev_error: Dict[str, float] = {}
        self.memory_history: Dict[str, Deque[float]] = {}  # Per-replica memory history (MB)
        self.idle_cycles: Dict[str, int] = {}

        # Per-Stage Config
        self.window_size = window_size
        self.penalty_factor = penalty_factor

    # --- Private Methods ---

    def _initialize_stage_state(self, stage: str) -> None:
        """Initializes controller state variables for a newly seen stage."""
        if stage not in self.integral_error:
            logger.debug(f"[PID-{stage}] Initializing state.")
            self.integral_error[stage] = 0.0
            self.prev_error[stage] = 0.0
            self.memory_history[stage] = deque(maxlen=self.window_size)
            self.idle_cycles[stage] = 0
            # Ensure static cost estimate exists, provide default if missing
            if stage not in self.stage_cost_estimates:
                logger.warning(f"[PID-{stage}] Missing static cost estimate. Using default {DEFAULT_STAGE_COST_MB}MB.")
                self.stage_cost_estimates[stage] = DEFAULT_STAGE_COST_MB

    def _get_conservative_cost_estimate(self, stage: str) -> float:
        """
        Estimates dynamic memory cost, using static estimate as a floor/max.

        Returns the maximum of the recent average dynamic cost per replica
        and the static estimate provided during initialization. This provides
        a conservative value for resource projection.

        Parameters
        ----------
        stage : str
            The name of the stage.

        Returns
        -------
        float
            The conservative memory cost estimate in MB per replica.
        """
        static_cost = self.stage_cost_estimates.get(stage, DEFAULT_STAGE_COST_MB)
        memory_samples = self.memory_history.get(stage)

        # Use numpy.mean if samples exist, otherwise fallback to static
        if memory_samples and len(memory_samples) > 0:
            try:
                dynamic_avg = float(np.mean(memory_samples))
                # Use max(dynamic, static) for projection, enforce min 1MB
                cost = max(dynamic_avg, static_cost, 1.0)
                return cost
            except Exception as e:
                logger.error(
                    f"[PID-{stage}] Error calculating mean of memory samples: {e}. Falling back to static cost.",
                    exc_info=False,
                )
                return max(static_cost, 1.0)  # Fallback safely
        return max(static_cost, 1.0)  # Fallback to static estimate if no history

    # --- Public Method ---

    def calculate_initial_proposals(self, stage_metrics: Dict[str, Dict[str, Any]]) -> Dict[str, StagePIDProposal]:
        """
        Calculates initial, unconstrained replica proposals for each stage.

        Iterates through each stage, calculates its PID error and delta based
        on queue depth and target, and returns the initial proposals
        without considering global constraints. Includes dynamic cost estimates.

        Parameters
        ----------
        stage_metrics : Dict[str, Dict[str, Any]]
            Dictionary mapping stage names to their current metrics. Expected keys
            per stage: 'replicas', 'queue_depth'. Optional: 'memory_usage',
            'target_queue_depth', 'processing', 'min_replicas', 'max_replicas'.

        Returns
        -------
        Dict[str, StagePIDProposal]
            Dictionary mapping stage names to their initial proposals, including
            current/proposed replicas, cost estimates, and original metrics.
        """
        logger.debug("--- PID Controller: Calculating Initial Proposals ---")
        proposals: Dict[str, StagePIDProposal] = {}

        for stage, metrics in stage_metrics.items():
            # Ensure state exists and initialize if necessary
            self._initialize_stage_state(stage)

            # --- Extract data and calculate current memory state ---
            replicas = metrics.get("replicas", 0)
            # Start with static cost as initial guess if no memory_usage provided
            initial_cost_guess = self.stage_cost_estimates.get(stage, DEFAULT_STAGE_COST_MB)
            memory_usage = metrics.get("memory_usage", initial_cost_guess * max(replicas, 1))
            # Calculate memory per replica safely (avoid division by zero)
            current_memory_per_replica = memory_usage / max(replicas, 1.0)

            # Update memory history *before* calculating the conservative cost for *this* cycle's proposal
            self.memory_history[stage].append(current_memory_per_replica)
            # Recalculate conservative cost *after* updating history for the proposal
            conservative_cost = self._get_conservative_cost_estimate(stage)

            # --- PID Calculation ---
            queue_depth = metrics.get("queue_depth", 0)
            # Allow target override per stage, else use controller default
            target_queue_depth = metrics.get("target_queue_depth", self.target_queue_depth)
            min_replicas_metric = metrics.get("min_replicas", 0)
            max_replicas_metric = metrics.get("max_replicas", 1)  # Default max should likely be higher

            # Idle penalty calculation
            if queue_depth == 0 and metrics.get("processing", 0) == 0:
                self.idle_cycles[stage] += 1
            else:
                self.idle_cycles[stage] = 0

            # Limit how much penalty can reduce the effective target below zero
            penalty = min(8, self.penalty_factor * (self.idle_cycles[stage] ** 2.0))

            # Error calculation (Queue deviation from target, adjusted by idle penalty)
            error = (queue_depth - target_queue_depth) - penalty

            # Integral term update with basic anti-windup
            # Don't accumulate integral if already at boundary AND error pushes further past boundary
            should_accumulate_integral = True
            if replicas >= max_replicas_metric and error > 0:  # At max replicas, still have backlog
                should_accumulate_integral = False
                logger.debug(
                    f"[PID-{stage}] At max replicas ({replicas}) with positive error ({error:.2f}), pausing integral."
                )
            elif (
                replicas <= min_replicas_metric and error < 0
            ):  # At min replicas, queue is below target (or penalty active)
                should_accumulate_integral = False
                logger.debug(
                    f"[PID-{stage}] At min replicas ({replicas}) with negative error ({error:.2f}), pausing integral."
                )

            if should_accumulate_integral:
                self.integral_error[stage] += error

            # Update previous error state for potential future derivative use
            self.prev_error[stage] = error

            # --- Delta Calculation ---
            proportional_term = self.kp * error
            integral_term = self.ki * self.integral_error[stage]
            # derivative_term = self.kd * derivative # Still disabled

            # Combine terms
            raw_delta = proportional_term + integral_term  # + derivative_term

            # Boost scale-up signals (positive error means queue > target)
            if error > 0:
                boosted_delta = raw_delta * self.error_boost_factor
                logger.debug(f"[PID-{stage}] Boosting positive error delta: {raw_delta:.3f} -> {boosted_delta:.3f}")
                raw_delta = boosted_delta

            # Round to get integer replica change
            delta_replicas = int(round(raw_delta))
            proposed_replicas = replicas + delta_replicas

            logger.debug(
                f"[PID-{stage}] R={replicas}, Q={queue_depth}, Tgt={target_queue_depth},"
                f" Idle={self.idle_cycles[stage]}, Pen={penalty:.2f} -> "
                f"Err={error:.2f}, P={proportional_term:.2f}, I={integral_term:.2f}"
                f" (Acc={self.integral_error[stage]:.2f}) -> "
                f"DeltaR={delta_replicas}, RawProp={proposed_replicas}"
            )

            # --- Create Final Proposal Object for this Stage ---
            proposal = StagePIDProposal(
                name=stage,
                current_replicas=replicas,
                proposed_replicas=proposed_replicas,
                conservative_cost_estimate=conservative_cost,  # Use updated cost
                metrics=metrics,  # Pass along original metrics
            )

            proposals[stage] = proposal

        logger.debug("--- PID Controller: Initial Proposals Calculated ---")
        return proposals


class ResourceConstraintManager:
    """
    Applies global resource constraints and safety checks to initial proposals.

    Takes the initial replica proposals generated by the PIDController and
    adjusts them based on global limits (max replicas, available CPU cores based
    on affinity, memory budget with safety buffer), and ensures pipeline
    consistency (zero-replica safety). It allocates limited resources
    proportionally if multiple stages request scale-ups simultaneously.

    If current global memory usage exceeds the effective limit, it aggressively
    scales down stages starting with the highest replica counts.
    """

    def __init__(
        self,
        max_replicas: int,
        memory_threshold: int,
        estimated_edge_cost_mb: int,
        memory_safety_buffer_fraction: float,
    ):
        """
        Initializes the Resource Constraint Manager using CoreCountDetector.

        Parameters are the same as before.
        """
        if not (0.0 <= memory_safety_buffer_fraction < 1.0):
            raise ValueError("memory_safety_buffer_fraction must be between 0.0 and 1.0")

        self.max_replicas = max_replicas
        self.memory_threshold_mb = memory_threshold
        self.estimated_edge_cost_mb = estimated_edge_cost_mb  # Keep track, though unused
        self.memory_safety_buffer_fraction = memory_safety_buffer_fraction  # Unused
        self.effective_memory_limit_mb = self.memory_threshold_mb

        core_detector = SystemResourceProbe()  # Instantiate the detector
        self.available_cores: Optional[float] = core_detector.get_effective_cores()
        self.core_detection_details: Dict[str, Any] = core_detector.get_details()

        # Determine a practical replica limit based on cores (optional, but often useful)
        self.core_based_replica_limit: Optional[int] = None
        if self.available_cores is not None and self.available_cores > 0:
            self.core_based_replica_limit = math.floor(self.available_cores)
        else:
            self.core_based_replica_limit = None  # Treat as unlimited if detection failed

        logger.info(
            f"[ConstraintMgr] Initialized. MaxReplicas={max_replicas}, "
            f"EffectiveCoreLimit={self.available_cores:.2f} "  # Log the potentially fractional value
            f"(Method: {self.core_detection_details.get('detection_method')}), "
            f"CoreBasedReplicaLimit={self.core_based_replica_limit}, "  # Log the derived integer limit
            f"MemThreshold={memory_threshold}MB, "
            f"EffectiveLimit={self.effective_memory_limit_mb:.1f}MB "
        )
        logger.debug(f"[ConstraintMgr] Core detection details: {self.core_detection_details}")

    # --- Private Methods ---

    @staticmethod
    def _get_effective_min_replicas(stage_name: str, metrics: Dict[str, Any], pipeline_in_flight: int) -> int:
        """Helper to calculate the effective minimum replicas for a stage."""
        min_replicas_metric = metrics.get("min_replicas", 0)
        # If the pipeline is active globally, enforce a minimum of 1 replica,
        # unless min_replicas dictates higher.
        if pipeline_in_flight > 0:
            return max(1, min_replicas_metric)
        else:  # Pipeline is globally idle
            # Allow scaling down to zero ONLY if the pipeline is idle AND min_replicas allows it.
            return min_replicas_metric

    def _apply_aggressive_memory_scale_down(
        self,
        current_proposals: Dict[str, int],
        initial_proposals_meta: Dict[str, "StagePIDProposal"],  # Assuming StagePIDProposal type hint
        current_global_memory_usage: int,
        pipeline_in_flight_global: int,
    ) -> Dict[str, int]:
        """
        If current memory exceeds the effective limit, force scale-downs.

<<<<<<< HEAD
        Reduces replicas for all stages with > 1 replica
=======
        In this simplified version, reduces replicas for all stages with > 1 replica
>>>>>>> f963ea89
        by 25% (rounded down), ensuring they don't go below their effective minimum
        or 1 replica. This is done in a single pass.

        Returns:
            Dict[str, int]: Updated replica proposals after aggressive scale-down.
        """
        if current_global_memory_usage <= self.effective_memory_limit_mb:
            return current_proposals

        memory_overrun = current_global_memory_usage - self.effective_memory_limit_mb
        logger.warning(
            f"[ConstraintMgr] Aggressive Scale-Down Triggered: "
            f"Current Mem ({current_global_memory_usage:.1f}MB) > Effective Limit"
            f" ({self.effective_memory_limit_mb:.1f}MB). "
            f"Need to reduce by {memory_overrun:.1f}MB."
        )

        adjusted_proposals = current_proposals.copy()
        total_memory_reduced = 0.0
        stages_affected_details = {}  # To store details of changes

        # Iterate through all proposals to apply the 25% reduction if applicable
        for name, current_replicas in current_proposals.items():
            proposal_meta = initial_proposals_meta.get(name)
            if not proposal_meta:
                logger.error(f"[ConstraintMgr] Missing metadata for stage {name} during aggressive scale-down.")
                continue

            # Determine the effective minimum for this stage (ensuring at least 1)
            effective_min = self._get_effective_min_replicas(name, proposal_meta.metrics, pipeline_in_flight_global)

            # Cost per replica (assuming proposal_meta.conservative_cost_estimate is for ONE replica)
            # If it's for all current_replicas, you'd divide by current_replicas here.
            cost_per_replica = float(
                proposal_meta.conservative_cost_estimate
                if proposal_meta.conservative_cost_estimate and proposal_meta.conservative_cost_estimate > 0
                else 1e-6
            )

            if current_replicas > 1:  # Only consider stages with more than 1 replica
                # Calculate 25% reduction
                reduction_amount = math.floor(current_replicas * 0.25)

                # Ensure reduction_amount is at least 1 if current_replicas > 1 and 25% is < 1
                # (e.g., for 2 or 3 replicas, 25% is 0, but we want to reduce by 1 if possible)
                if reduction_amount == 0 and current_replicas > 1:
                    reduction_amount = 1

                if reduction_amount > 0:
                    proposed_new_replicas = current_replicas - reduction_amount

                    # Ensure new count doesn't go below the effective minimum (which is at least 1)
                    final_new_replicas = max(effective_min, proposed_new_replicas)

                    # Only apply if this actually results in a reduction
                    if final_new_replicas < current_replicas:
                        replicas_actually_reduced = current_replicas - final_new_replicas
                        memory_saved_for_stage = replicas_actually_reduced * cost_per_replica

                        logger.info(
                            f"[ConstraintMgr-{name}] Aggressive Scale-Down: Reducing from "
                            f"{current_replicas} -> {final_new_replicas} "
                            f"(by {replicas_actually_reduced} replicas, target 25% of "
                            f"{current_replicas} was {reduction_amount}). "
                            f"Est. memory saved: {memory_saved_for_stage:.2f}MB."
                        )
                        adjusted_proposals[name] = final_new_replicas
                        total_memory_reduced += memory_saved_for_stage
                        stages_affected_details[name] = {
                            "from": current_replicas,
                            "to": final_new_replicas,
                            "saved_mem": memory_saved_for_stage,
                        }
                    else:
                        logger.debug(
                            f"[ConstraintMgr-{name}] Aggressive Scale-Down: No reduction applied. "
                            f"Current: {current_replicas}, Target 25% reduction: {reduction_amount}, "
                            f"Proposed: {proposed_new_replicas}, Effective Min: {effective_min}."
                        )
                else:
                    logger.debug(
                        f"[ConstraintMgr-{name}] Aggressive Scale-Down: Calculated 25% reduction is 0 for "
                        f"{current_replicas} replicas. No change."
                    )
            else:
                logger.debug(
                    f"[ConstraintMgr-{name}] Aggressive Scale-Down: Stage has {current_replicas} "
                    f"replica(s), not eligible for 25% reduction."
                )

        # After applying reductions, check the new memory overrun
        # This is a projection based on our cost estimates.
        projected_new_global_memory_usage = current_global_memory_usage - total_memory_reduced
        new_memory_overrun = projected_new_global_memory_usage - self.effective_memory_limit_mb

        if not stages_affected_details:
            logger.warning("[ConstraintMgr] Aggressive Scale-Down: No stages were eligible or changed replicas.")
        elif new_memory_overrun > 0:
            logger.warning(
                f"[ConstraintMgr] Aggressive Scale-Down: Completed. Reduced total {total_memory_reduced:.1f}MB. "
                f"Stages affected: {len(stages_affected_details)}. "
                f"Projected memory still over limit by {new_memory_overrun:.1f}MB."
                # f"Details: {stages_affected_details}" # Potentially too verbose for warning
            )
        else:
            logger.info(
                f"[ConstraintMgr] Aggressive Scale-Down: Completed. Reduced total {total_memory_reduced:.1f}MB. "
                f"Stages affected: {len(stages_affected_details)}. "
                f"Projected memory now below limit (overrun {new_memory_overrun:.1f}MB)."
                # f"Details: {stages_affected_details}" # Potentially too verbose for info
            )
        if stages_affected_details:
            logger.debug(f"[ConstraintMgr] Aggressive Scale-Down Details: {stages_affected_details}")

        return adjusted_proposals

    def _apply_global_constraints_proportional(
        self,
        proposals_after_aggressive_sd: Dict[str, int],  # Values from PID or after AggressiveMemSD
        initial_proposals_meta: Dict[str, "StagePIDProposal"],  # Contains original .current_replicas
        current_global_memory_usage_mb: int,
        current_effective_mins: Dict[str, int],  # Effective minimum for each stage
        room_to_scale_up_to_global_caps: bool,
    ) -> Dict[str, int]:
        """
        Applies global replica, core, and memory limits to scale-up intentions.
        (Docstring from previous correct version summarizing the logic is fine)
        """
        final_proposals_this_step = {}

        if not room_to_scale_up_to_global_caps:
            logger.info(
                "[ConstraintMgr-Proportional] Global scaling beyond effective minimums is RESTRICTED "
                "as SumOfEffectiveMins likely meets/exceeds a global Core/MaxReplica cap. "
                "Proposed increases from initial current values will be nullified."
            )
            for name, prop_meta in initial_proposals_meta.items():
                val_from_prior_phases = proposals_after_aggressive_sd.get(name, prop_meta.current_replicas)
                original_current_replicas = prop_meta.current_replicas

                if val_from_prior_phases > original_current_replicas:
                    final_proposals_this_step[name] = original_current_replicas
                    if val_from_prior_phases != original_current_replicas:
                        logger.info(
                            f"[ConstraintMgr-{name}] Proportional: Scaling restricted. "
                            f"Nullified proposed increase from {original_current_replicas} to {val_from_prior_phases}. "
                            f"Setting to {original_current_replicas}."
                        )
                else:
                    final_proposals_this_step[name] = val_from_prior_phases
            return final_proposals_this_step

        # --- ELSE: room_to_scale_up_to_global_caps is TRUE ---
        # We can proportionally scale *increases above each stage's effective minimum*,
        # up to the global caps. The baseline sum for headroom is sum_of_effective_mins.

        # Stores (stage_name, proposed_increase_above_eff_min, cost_per_replica)
        upscale_deltas_above_eff_min: List[Tuple[str, int, float]] = []
        total_requested_increase_replicas_above_eff_mins = 0
        total_projected_mem_increase_for_deltas_mb = 0.0

        # Initialize final_proposals_this_step: each stage starts at its effective minimum,
        # but not less than what aggressive_sd might have proposed (e.g., if agg_sd proposed 0 and eff_min is 0).
        # And not more than what PID/agg_sd proposed if that was already below effective_min.
        # Essentially, the base is max(eff_min, value_from_agg_sd_if_value_is_for_scale_down_or_no_change).
        # More simply: start each stage at its effective_min. The "delta" is how much PID wants *above* that.

        sum_of_effective_mins_for_baseline = 0
        for name, prop_meta in initial_proposals_meta.items():
            eff_min_for_stage = current_effective_mins[name]
            final_proposals_this_step[name] = eff_min_for_stage  # Initialize with effective min
            sum_of_effective_mins_for_baseline += eff_min_for_stage

            # What did PID (after aggressive_sd) propose for this stage?
            pid_proposed_val = proposals_after_aggressive_sd.get(name, prop_meta.current_replicas)

            if pid_proposed_val > eff_min_for_stage:
                # This stage wants to scale up beyond its effective minimum.
                increase_delta = pid_proposed_val - eff_min_for_stage
                cost = prop_meta.conservative_cost_estimate
                upscale_deltas_above_eff_min.append((name, increase_delta, cost))
                total_requested_increase_replicas_above_eff_mins += increase_delta
                total_projected_mem_increase_for_deltas_mb += increase_delta * cost

        logger.debug(
            f"[ConstraintMgr-Proportional] Room to scale. BaselineSum "
            f"(SumOfEffMins)={sum_of_effective_mins_for_baseline}. "
            f"NumStagesRequestingUpscaleAboveEffMin={len(upscale_deltas_above_eff_min)}. "
            f"TotalReplicaIncreaseReqAboveEffMin={total_requested_increase_replicas_above_eff_mins}. "
            f"TotalMemIncreaseForTheseDeltas={total_projected_mem_increase_for_deltas_mb:.2f}MB."
        )

        reduction_factor = 1.0
        limiting_reasons = []

        if total_requested_increase_replicas_above_eff_mins <= 0:
            logger.debug(
                "[ConstraintMgr-Proportional] No upscale request beyond effective minimums. "
                "Proposals remain at effective minimums (or prior phase values if lower and valid)."
            )
            # final_proposals_this_step already contains effective minimums.
            # We need to ensure if PID proposed *lower* than effective_min (and eff_min was 0), that's respected.
            # This should be: max(pid_proposed_value, eff_min_for_stage) for each stage.
            for name_check in final_proposals_this_step.keys():
                pid_val = proposals_after_aggressive_sd.get(
                    name_check, initial_proposals_meta[name_check].current_replicas
                )
                eff_min_val = current_effective_mins[name_check]
                final_proposals_this_step[name_check] = (
                    max(pid_val, eff_min_val) if eff_min_val > 0 else pid_val
                )  # if eff_min is 0, allow PID to go to 0
            return final_proposals_this_step

        projected_total_replicas_with_deltas = (
            sum_of_effective_mins_for_baseline + total_requested_increase_replicas_above_eff_mins
        )

        # 1. Max Replicas Config
        if projected_total_replicas_with_deltas > self.max_replicas:
            # Headroom is how many *additional* replicas (beyond sum_of_eff_mins) we can add
            permissible_increase_headroom = max(0, self.max_replicas - sum_of_effective_mins_for_baseline)
            factor = permissible_increase_headroom / total_requested_increase_replicas_above_eff_mins
            reduction_factor = min(reduction_factor, factor)
            limiting_reasons.append(
                f"MaxReplicas (Limit={self.max_replicas}, HeadroomAboveEffMins={permissible_increase_headroom}, "
                f"Factor={factor:.3f})"
            )

        # 2. Core Based Replica Limit
        if (
            self.core_based_replica_limit is not None
            and projected_total_replicas_with_deltas > self.core_based_replica_limit
        ):
            permissible_increase_headroom = max(0, self.core_based_replica_limit - sum_of_effective_mins_for_baseline)
            factor = permissible_increase_headroom / total_requested_increase_replicas_above_eff_mins
            reduction_factor = min(reduction_factor, factor)
            limiting_reasons.append(
                f"CoreLimit (Limit={self.core_based_replica_limit}, "
                f"HeadroomAboveEffMins={permissible_increase_headroom}, Factor={factor:.3f})"
            )

        # 3. Memory Limit
        # Memory check is based on current_global_memory_usage_mb + memory_for_the_increase_deltas
        projected_total_global_memory_mb = current_global_memory_usage_mb + total_projected_mem_increase_for_deltas_mb
        if projected_total_global_memory_mb > self.effective_memory_limit_mb:
            # How much memory can we actually add without breaching the effective limit?
            permissible_mem_increase_mb = max(0.0, self.effective_memory_limit_mb - current_global_memory_usage_mb)
            factor_mem = (
                permissible_mem_increase_mb / total_projected_mem_increase_for_deltas_mb
                if total_projected_mem_increase_for_deltas_mb > 1e-9
                else 0.0
            )
            reduction_factor = min(reduction_factor, factor_mem)
            limiting_reasons.append(
                f"MemoryLimit (Factor={factor_mem:.3f}, AvailableMemForIncrease={permissible_mem_increase_mb:.1f}MB)"
            )

        # Apply reduction to the deltas
        if reduction_factor <= 0.001:  # Epsilon for float
            logger.info(
                f"[ConstraintMgr-Proportional] Scale-up beyond effective minimums fully constrained by global limits. "
                f"Reasons: {'; '.join(limiting_reasons) if limiting_reasons else 'None'}. "
                f"Final ReductionFactor={reduction_factor:.3f}."
                " Stages will remain at their effective minimums (or prior phase values if lower and eff_min is 0)."
            )
            # final_proposals_this_step already contains effective minimums.
            # Need to ensure if PID wanted lower than eff_min (and eff_min was 0), that is respected.
            for name_final_check in final_proposals_this_step.keys():
                pid_val_final = proposals_after_aggressive_sd.get(
                    name_final_check, initial_proposals_meta[name_final_check].current_replicas
                )
                eff_min_final = current_effective_mins[name_final_check]
                # If effective min is 0, allow PID's value (which could be 0). Otherwise, floor is effective min.
                final_proposals_this_step[name_final_check] = (
                    pid_val_final if eff_min_final == 0 else max(pid_val_final, eff_min_final)
                )

        elif reduction_factor < 1.0:
            logger.info(
                f"[ConstraintMgr-Proportional] Reducing requested scale-up (beyond effective_mins) by "
                f"factor {reduction_factor:.3f}. "
                f"Limiting Factors: {'; '.join(limiting_reasons)}."
            )
            for name, increase_delta_above_eff_min, _ in upscale_deltas_above_eff_min:
                allowed_increase = math.floor(increase_delta_above_eff_min * reduction_factor)
                # Add this allowed increase to the stage's effective minimum
                final_value_for_stage = current_effective_mins[name] + allowed_increase
                final_proposals_this_step[name] = final_value_for_stage
                if allowed_increase != increase_delta_above_eff_min:
                    logger.debug(
                        f"[ConstraintMgr-{name}] Proportional Adj: EffMin={current_effective_mins[name]}, "
                        f"ReqIncreaseAboveEffMin={increase_delta_above_eff_min}, AllowedIncrease={allowed_increase} "
                        f"-> FinalVal={final_value_for_stage}"
                    )
        else:  # reduction_factor is ~1.0, meaning full requested increase (above effective_mins) is allowed
            logger.info(
                "[ConstraintMgr-Proportional] Full requested scale-up (beyond effective_mins) "
                "is permissible by global limits."
            )
            for name, increase_delta_above_eff_min, _ in upscale_deltas_above_eff_min:
                # The full PID-intended value (which came in as proposals_after_aggressive_sd) is applied.
                # Since final_proposals_this_step was initialized with effective_mins,
                # and increase_delta_above_eff_min = pid_proposed_val - eff_min_for_stage,
                # then eff_min_for_stage + increase_delta_above_eff_min = pid_proposed_val.
                pid_intended_val = proposals_after_aggressive_sd.get(
                    name, initial_proposals_meta[name].current_replicas
                )
                final_proposals_this_step[name] = (
                    pid_intended_val  # This effectively applies the PID's full wish for this stage
                )

        return final_proposals_this_step

    def _enforce_replica_bounds(
        self, stage_name: str, tentative_replicas: int, metrics: Dict[str, Any], pipeline_in_flight: int
    ) -> int:
        """Enforces per-stage min/max replica bounds and zero-replica safety logic."""
        max_replicas_metric = metrics.get("max_replicas", 1)
        lower_bound = self._get_effective_min_replicas(stage_name, metrics, pipeline_in_flight)
        bounded_replicas = max(lower_bound, tentative_replicas)
        final_replicas = min(bounded_replicas, max_replicas_metric)

        if final_replicas != tentative_replicas:
            min_replicas_metric = metrics.get("min_replicas", 0)
            logger.debug(
                f"[ConstraintMgr-{stage_name}] Bounds Applied: Tentative={tentative_replicas} ->"
                f" Final={final_replicas} "
                f"(MinConfig={min_replicas_metric}, MaxConfig={max_replicas_metric}, "
                f"EffectiveLowerBound={lower_bound}, PipeInFlight={pipeline_in_flight})"
            )
        elif final_replicas == 0 and lower_bound == 0:
            logger.debug(f"[ConstraintMgr-{stage_name}] Allowing scale to 0: Pipeline Idle and MinReplicas=0.")

        return final_replicas

    @staticmethod
    def _apply_global_consistency(
        final_adjustments: Dict[str, int], initial_proposals: Dict[str, StagePIDProposal]
    ) -> Dict:
        """Ensures pipeline doesn't get stuck if one stage scales up from zero."""
        scale_up_from_zero_triggered = any(
            (prop.current_replicas == 0 and final_adjustments.get(name, 0) > 0)
            for name, prop in initial_proposals.items()
        )

        if scale_up_from_zero_triggered:
            logger.debug("[ConstraintMgr] Wake-up consistency: Ensuring no stages stuck at zero.")
            for name, prop in initial_proposals.items():
                if prop.current_replicas == 0 and final_adjustments.get(name, 0) == 0:
                    min_r = prop.metrics.get("min_replicas", 0)
                    max_r = prop.metrics.get("max_replicas", 1)
                    target = max(1, min_r)
                    final_target = min(target, max_r)
                    if final_target > 0:
                        logger.info(
                            f"[ConstraintMgr-{name}] Forcing minimum {final_target} replica due to global wake-up."
                        )
                        final_adjustments[name] = final_target

        return final_adjustments

    def _log_final_constraint_summary(
        self,
        final_adjustments: Dict[str, int],
        initial_proposals: Dict[str, "StagePIDProposal"],  # Forward reference
        global_in_flight: int,
        current_global_memory_usage_mb: int,
        num_edges: int,
        sum_of_effective_mins: int,
        can_globally_scale_beyond_effective_mins: bool,
    ) -> None:
        """Logs a structured and readable summary of the final state and limit checks."""

        final_stage_replicas_total = sum(final_adjustments.values())
        projected_final_memory_mb = sum(
            final_adjustments.get(name, 0) * initial_proposals[name].conservative_cost_estimate
            for name in final_adjustments
        )
        num_queue_actors = num_edges
        total_ray_components_for_info = final_stage_replicas_total + num_queue_actors

        logger.info("[ConstraintMgr] --- Final Decision & Constraint Summary ---")

        # --- I. Overall Pipeline State ---
        logger.info(f"[ConstraintMgr]   Pipeline Activity: {global_in_flight} tasks in-flight.")
        logger.info(f"[ConstraintMgr]   Effective Min Replicas (Sum): {sum_of_effective_mins}")
        logger.info(
            f"[ConstraintMgr]     └─ Global Scaling Beyond Mins Permitted? {can_globally_scale_beyond_effective_mins}"
        )

        # --- II. Final Component Counts ---
        logger.info(f"[ConstraintMgr]   Final Stage Replicas: {final_stage_replicas_total} (Target for caps)")
        logger.info(f"[ConstraintMgr]   Queue/Edge Actors   : {num_queue_actors} (Informational)")
        logger.info(f"[ConstraintMgr]   Total Ray Components: {total_ray_components_for_info} (Informational)")

        # --- III. Resource Limits & Projected Usage (for Stages) ---
        # Configured Limits
        max_r_cfg_str = str(self.max_replicas)
        core_based_limit_str = (
            str(self.core_based_replica_limit) if self.core_based_replica_limit is not None else "N/A"
        )
        eff_mem_limit_str = f"{self.effective_memory_limit_mb:.1f}MB"

        logger.info("[ConstraintMgr]   Global Limits (Stages):")
        logger.info(f"[ConstraintMgr]     ├─ MaxTotalReplicas  : {max_r_cfg_str}")
        logger.info(
            f"[ConstraintMgr]     ├─ CoreBasedRepLimit : {core_based_limit_str} "
            f"(System EffCores: {self.available_cores if self.available_cores is not None else 'N/A'})"
        )
        logger.info(f"[ConstraintMgr]     └─ EffectiveMemLimit : {eff_mem_limit_str} ")

        # Usage vs Limits
        logger.info("[ConstraintMgr]   Projected Usage (Stages):")
        logger.info(f"[ConstraintMgr]     ├─ Replicas          : {final_stage_replicas_total}")
        logger.info(
            f"[ConstraintMgr]     └─ Memory            : {projected_final_memory_mb:.1f}MB "
            f"(Current: {current_global_memory_usage_mb:.1f}MB)"
        )

        # --- IV. Limit Adherence Analysis (for Stages) ---
        unexpected_breaches_details = []

        # 1. Max Stage Replicas
        status_max_r = "OK"
        if final_stage_replicas_total > self.max_replicas:
            if not (sum_of_effective_mins >= self.max_replicas and final_stage_replicas_total <= sum_of_effective_mins):
                status_max_r = f"BREACHED (Final={final_stage_replicas_total} > Limit={self.max_replicas})"
                unexpected_breaches_details.append(f"MaxReplicas: {status_max_r}")
            else:
                status_max_r = f"NOTE: Limit met/exceeded by SumOfMins ({sum_of_effective_mins})"

        # 2. Core-Based Stage Replica Limit
        status_core_r = "N/A"
        if self.core_based_replica_limit is not None:
            status_core_r = "OK"
            if final_stage_replicas_total > self.core_based_replica_limit:
                if not (
                    sum_of_effective_mins >= self.core_based_replica_limit
                    and final_stage_replicas_total <= sum_of_effective_mins
                ):
                    status_core_r = (
                        f"BREACHED (Final={final_stage_replicas_total} > Limit={self.core_based_replica_limit})"
                    )
                    unexpected_breaches_details.append(f"CoreBasedLimit: {status_core_r}")
                else:
                    status_core_r = f"NOTE: Limit met/exceeded by SumOfMins ({sum_of_effective_mins})"

        # 3. Memory Limit
        tolerance = 0.01  # MB
        status_mem = "OK"
        if projected_final_memory_mb > (self.effective_memory_limit_mb + tolerance):
            status_mem = (
                f"BREACHED (Projected={projected_final_memory_mb:.1f}MB > Limit={self.effective_memory_limit_mb:.1f}MB)"
            )
            unexpected_breaches_details.append(f"MemoryLimit: {status_mem}")

        logger.info("[ConstraintMgr]   Limit Adherence (Stages):")
        logger.info(f"[ConstraintMgr]     ├─ MaxTotalReplicas  : {status_max_r}")
        logger.info(f"[ConstraintMgr]     ├─ CoreBasedRepLimit : {status_core_r}")
        logger.info(f"[ConstraintMgr]     └─ EffectiveMemLimit : {status_mem}")

        if unexpected_breaches_details:
            logger.warning(f"[ConstraintMgr]   └─ UNEXPECTED BREACHES: {'; '.join(unexpected_breaches_details)}")
        else:
            logger.info("[ConstraintMgr]   └─ All hard caps (beyond tolerated minimums/wake-up) appear respected.")

        # --- V. Final Decisions Per Stage ---
        logger.info("[ConstraintMgr]   Final Decisions (Per Stage):")
        if not final_adjustments:
            logger.info("[ConstraintMgr]     └─ No stages to adjust.")
        else:
            # Determine max stage name length for alignment
            max_name_len = 0
            if final_adjustments:  # Check if not empty
                max_name_len = max(len(name) for name in final_adjustments.keys())

            for stage_name, count in sorted(final_adjustments.items()):
                orig_prop = initial_proposals.get(stage_name)
                pid_proposed_str = f"(PID: {orig_prop.proposed_replicas if orig_prop else 'N/A'})"
                current_str = f"(Current: {orig_prop.current_replicas if orig_prop else 'N/A'})"
                min_replicas = self._get_effective_min_replicas(stage_name, orig_prop.metrics, global_in_flight)
                eff_min_str = f"(EffMin: {min_replicas if orig_prop else 'N/A'})"

                # Basic alignment, can be improved with more sophisticated padding
                logger.info(
                    f"[ConstraintMgr]     └─ {stage_name:<{max_name_len}} : "
                    f"{count:<3} {pid_proposed_str} {current_str} {eff_min_str}"
                )

        logger.info("[ConstraintMgr] --- Constraint Summary END ---")

    # --- Public Method ---

    def apply_constraints(
        self,
        initial_proposals: Dict[str, "StagePIDProposal"],
        global_in_flight: int,  # Renamed from global_in_flight
        current_global_memory_usage_mb: int,
        num_edges: int,
    ) -> Dict[str, int]:
        """
        Applies all configured constraints to initial replica proposals.
        (Docstring from previous version is fine)
        """
        logger.info(
            f"[ConstraintMgr] --- Applying Constraints START --- "
            f"GlobalInFlight={global_in_flight}, "
            f"CurrentGlobalMemMB={current_global_memory_usage_mb}, "
            f"NumEdges={num_edges}."
        )
        logger.debug("[ConstraintMgr] Initial Proposals:")
        for name, prop in initial_proposals.items():
            logger.debug(
                f"[ConstraintMgr]   Stage '{name}': Current={prop.current_replicas}, "
                f"PIDProposed={prop.proposed_replicas}, CostMB={prop.conservative_cost_estimate:.2f}, "
                f"MinCfg={prop.metrics.get('min_replicas', 'N/A')}, MaxCfg={prop.metrics.get('max_replicas', 'N/A')}"
            )

        # --- Phase 1: Initialize adjustments from PID proposals ---
        intermediate_adjustments: Dict[str, int] = {
            name: prop.proposed_replicas for name, prop in initial_proposals.items()
        }
        logger.debug(f"[ConstraintMgr] Intermediate Adjustments (Phase 1 - From PID): {intermediate_adjustments}")

        # --- Phase 2: Aggressive Memory Scale-Down (Optional) ---
        try:
            intermediate_adjustments = self._apply_aggressive_memory_scale_down(
                intermediate_adjustments, initial_proposals, current_global_memory_usage_mb, global_in_flight
            )
            logger.debug(
                "[ConstraintMgr] Intermediate Adjustments (Phase 2 - After Aggressive Mem Scale-Down): "
                f"{intermediate_adjustments}"
            )
        except Exception as e_agg:
            logger.error(f"[ConstraintMgr] Error during aggressive memory scale-down: {e_agg}", exc_info=True)
            intermediate_adjustments = {name: prop.current_replicas for name, prop in initial_proposals.items()}

        # --- Calculate Current Effective Minimums and Their Sum ---
        current_effective_mins: Dict[str, int] = {}
        sum_of_effective_mins = 0
        for name, prop in initial_proposals.items():
            eff_min = self._get_effective_min_replicas(name, prop.metrics, global_in_flight)
            current_effective_mins[name] = eff_min
            sum_of_effective_mins += eff_min

        logger.info(
            f"[ConstraintMgr] Calculated Effective Minimums: TotalSum={sum_of_effective_mins}. "
            # f"IndividualMins: {current_effective_mins}" # Can be verbose
        )

        # --- Determine if Baseline (Sum of Mins) Breaches Global Caps ---
        # This logic determines if we are *allowed* to scale any stage *beyond its own effective minimum*
        # if doing so would contribute to breaching a global cap that's *already threatened by the sum of minimums*.
        can_globally_scale_beyond_effective_mins_due_to_cores = True
        if self.core_based_replica_limit is not None and sum_of_effective_mins >= self.core_based_replica_limit:
            can_globally_scale_beyond_effective_mins_due_to_cores = False

        can_globally_scale_beyond_effective_mins_due_to_max_r = True
        if sum_of_effective_mins >= self.max_replicas:
            can_globally_scale_beyond_effective_mins_due_to_max_r = False

        # Combined gatekeeper for proportional scaling logic
        # If either cores or max_replicas cap is hit by sum of mins, we can't scale up further.
        # (Memory is handled slightly differently in proportional scaler - it looks at available headroom for increase)
        can_globally_scale_up_stages = (
            can_globally_scale_beyond_effective_mins_due_to_cores
            and can_globally_scale_beyond_effective_mins_due_to_max_r
        )

        # --- Phase 3: Apply Global Constraints & Proportional Allocation ---
        try:
            tentative_adjustments_from_prop = self._apply_global_constraints_proportional(
                intermediate_adjustments,
                initial_proposals,
                current_global_memory_usage_mb,
                current_effective_mins,
                can_globally_scale_up_stages,  # Use the combined flag
            )
            logger.debug(
                f"[ConstraintMgr] Tentative Adjustments (Phase 3 - After Proportional Allocation): "
                f"{tentative_adjustments_from_prop}"
            )
        except Exception as e_prop:
            logger.error(f"[ConstraintMgr] Error during global proportional allocation: {e_prop}", exc_info=True)
            tentative_adjustments_from_prop = {}
            for name, count in intermediate_adjustments.items():  # Fallback logic
                tentative_adjustments_from_prop[name] = max(count, current_effective_mins.get(name, 0))

        # --- Phase 4: Enforce Per-Stage Min/Max Replica Bounds ---
        final_adjustments: Dict[str, int] = {}
        for stage_name, proposal_meta in initial_proposals.items():
            replicas_after_proportional = tentative_adjustments_from_prop.get(
                stage_name, proposal_meta.current_replicas
            )
            try:
                bounded_replicas = self._enforce_replica_bounds(
                    stage_name, replicas_after_proportional, proposal_meta.metrics, global_in_flight
                )
                final_adjustments[stage_name] = bounded_replicas
            except Exception as e_bounds:
                logger.error(
                    f"[ConstraintMgr-{stage_name}] Error during per-stage bound enforcement: {e_bounds}", exc_info=True
                )
                final_adjustments[stage_name] = max(
                    proposal_meta.current_replicas, current_effective_mins.get(stage_name, 0)
                )
        logger.debug(f"[ConstraintMgr] Final Adjustments (Phase 4 - After Per-Stage Bounds): {final_adjustments}")

        # --- Phase 5: Apply Global Consistency (e.g., Wake-up Safety) ---
        try:
            final_adjustments = self._apply_global_consistency(final_adjustments, initial_proposals)
            logger.debug(f"[ConstraintMgr] Final Adjustments (Phase 5 - After Global Consistency): {final_adjustments}")
        except Exception as e_gc:
            logger.error(f"[ConstraintMgr] Error during global consistency application: {e_gc}", exc_info=True)

        # --- Log Final Summary ---
        self._log_final_constraint_summary(
            final_adjustments,
            initial_proposals,
            global_in_flight,
            current_global_memory_usage_mb,
            num_edges,
            sum_of_effective_mins,  # Pass this calculated value
            can_globally_scale_up_stages,  # Pass this for context in logging
        )

        logger.info("[ConstraintMgr] --- Applying Constraints END ---")
        return final_adjustments<|MERGE_RESOLUTION|>--- conflicted
+++ resolved
@@ -358,11 +358,7 @@
         """
         If current memory exceeds the effective limit, force scale-downs.
 
-<<<<<<< HEAD
-        Reduces replicas for all stages with > 1 replica
-=======
         In this simplified version, reduces replicas for all stages with > 1 replica
->>>>>>> f963ea89
         by 25% (rounded down), ensuring they don't go below their effective minimum
         or 1 replica. This is done in a single pass.
 
