--- conflicted
+++ resolved
@@ -1,14 +1,12 @@
 # SPDX-FileCopyrightText: Copyright (c) 2024-25, NVIDIA CORPORATION & AFFILIATES.
 # All rights reserved.
 # SPDX-License-Identifier: Apache-2.0
-<<<<<<< HEAD
+
 import importlib
-=======
 
 import multiprocessing
 import os
 import signal
->>>>>>> 04e86643
 import threading
 from abc import ABC, abstractmethod
 from collections import defaultdict
@@ -101,7 +99,6 @@
     queue_timeout_seconds: float = 2.0
 
 
-<<<<<<< HEAD
 def _resolve_callable_from_path(path: str):
     """
     Given a module path string like 'my.module:my_func', import and return the callable.
@@ -113,8 +110,6 @@
     return getattr(mod, attr)
 
 
-class RayPipeline:
-=======
 class RayPipelineSubprocessInterface(PipelineInterface):
     """
     Pipeline interface implementation for a subprocess-based Ray pipeline.
@@ -199,7 +194,6 @@
 
 
 class RayPipeline(PipelineInterface):
->>>>>>> 04e86643
     """
     A structured pipeline supporting dynamic scaling and queue flushing.
     Uses PIDController and ResourceConstraintManager. Supports optional GUI display.
@@ -291,7 +285,7 @@
 
         logger.info("RayStatsCollector initialized using StatsConfig.")
 
-    # --- Accessor Methods for Stats Collector (and internal use) ---
+    # --- Accessor Methods for Stat Collector (and internal use) ---
 
     def __del__(self):
         try:
