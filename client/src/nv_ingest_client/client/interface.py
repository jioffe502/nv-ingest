# SPDX-FileCopyrightText: Copyright (c) 2024, NVIDIA CORPORATION & AFFILIATES.
# All rights reserved.
# SPDX-License-Identifier: Apache-2.0

# SPDX-FileCopyrightText: Copyright (c) 2024 NVIDIA CORPORATION & AFFILIATES. All rights reserved.

import glob
import json
import logging
import os
import shutil
import tempfile
from concurrent.futures import Future
from functools import wraps
from typing import Any, Tuple
from typing import Dict
from typing import List
from typing import Optional
from typing import Union
from urllib.parse import urlparse

import fsspec
from nv_ingest_client.client.client import NvIngestClient
from nv_ingest_client.client.client import _ConcurrentProcessor
from nv_ingest_client.primitives import BatchJobSpec
from nv_ingest_client.primitives.jobs import JobStateEnum
from nv_ingest_client.primitives.tasks import CaptionTask
from nv_ingest_client.primitives.tasks import DedupTask
from nv_ingest_client.primitives.tasks import EmbedTask
from nv_ingest_client.primitives.tasks import ExtractTask
from nv_ingest_client.primitives.tasks import FilterTask
from nv_ingest_client.primitives.tasks import SplitTask
from nv_ingest_client.primitives.tasks import StoreEmbedTask
from nv_ingest_client.primitives.tasks import StoreTask
from nv_ingest_client.primitives.tasks.caption import CaptionTaskSchema
from nv_ingest_client.primitives.tasks.dedup import DedupTaskSchema
from nv_ingest_client.primitives.tasks.embed import EmbedTaskSchema
from nv_ingest_client.primitives.tasks.extract import ExtractTaskSchema
from nv_ingest_client.primitives.tasks.filter import FilterTaskSchema
from nv_ingest_client.primitives.tasks.split import SplitTaskSchema
from nv_ingest_client.primitives.tasks.store import StoreEmbedTaskSchema
from nv_ingest_client.primitives.tasks.store import StoreTaskSchema
from nv_ingest_client.util.milvus import MilvusOperator
from nv_ingest_client.util.util import filter_function_kwargs
from nv_ingest_client.util.processing import check_schema
from tqdm import tqdm

logger = logging.getLogger(__name__)

<<<<<<< HEAD
DEFAULT_JOB_QUEUE_ID: str = "morpheus_task_queue"
# Default concurrent-processing parameters
DEFAULT_BATCH_SIZE: int = 64
DEFAULT_TIMEOUT: int = 100
DEFAULT_MAX_RETRIES: int = None
DEFAULT_VERBOSE: bool = False
=======
DEFAULT_JOB_QUEUE_ID = "ingest_task_queue"
>>>>>>> 4cbb6a07


def ensure_job_specs(func):
    """Decorator to ensure _job_specs is initialized before calling task methods."""

    @wraps(func)
    def wrapper(self, *args, **kwargs):
        if self._job_specs is None:
            raise ValueError(
                "Job specifications are not initialized because some files are "
                "remote or not accesible locally. Ensure file paths are correct, "
                "and call `.load()` first if files are remote."
            )
        return func(self, *args, **kwargs)

    return wrapper


class Ingestor:
    """
    Ingestor provides an interface for building, managing, and running data ingestion jobs
    through NvIngestClient, allowing for chainable task additions and job state tracking.

    Parameters
    ----------
    documents : List[str]
        List of document paths to be processed.
    client : Optional[NvIngestClient], optional
        An instance of NvIngestClient. If not provided, a client is created.
    job_queue_id : str, optional
        The ID of the job queue for job submission, default is "ingest_task_queue".
    """

    def __init__(
        self,
        documents: Optional[List[str]] = None,
        client: Optional[NvIngestClient] = None,
        job_queue_id: str = DEFAULT_JOB_QUEUE_ID,
        **kwargs,
    ):
        self._documents = documents or []
        self._client = client
        self._job_queue_id = job_queue_id
        self._vdb_bulk_upload = None

        if self._client is None:
            client_kwargs = filter_function_kwargs(NvIngestClient, **kwargs)
            self._create_client(**client_kwargs)

        self._all_local = False  # Track whether all files are confirmed as local
        self._job_specs = None
        self._job_ids = None
        self._job_states = None
        self._job_id_to_source_id = {}

        if self._check_files_local():
            self._job_specs = BatchJobSpec(self._documents)
            self._all_local = True

    def _create_client(self, **kwargs) -> None:
        """
        Creates an instance of NvIngestClient if `_client` is not set.

        Raises
        ------
        ValueError
            If `_client` already exists.
        """
        if self._client is not None:
            raise ValueError("self._client already exists.")

        self._client = NvIngestClient(**kwargs)

    @staticmethod
    def _is_remote(pattern: str) -> bool:
        parsed = urlparse(pattern)
        return parsed.scheme in ("http", "https", "s3", "gs", "gcs", "ftp")

    @staticmethod
    def _is_glob(pattern: str) -> bool:
        # only treat '*' and '[' (and '?' when not remote) as glob chars
        wildcard = {"*", "["}
        if not Ingestor._is_remote(pattern):
            wildcard.add("?")
        return any(ch in pattern for ch in wildcard)

    def _check_files_local(self) -> bool:
        """
        Check if all specified document files are local and exist.

        Returns
        -------
        bool
            False immediately if any pattern is a remote URI.
            Local glob-patterns may match zero files (they’re skipped).
            Returns False if any explicit local path is missing
            or any matched file no longer exists.
        """
        if not self._documents:
            return False

        for pattern in self._documents:
            # FAIL on any remote URI
            if self._is_remote(pattern):
                logger.error(f"Remote URI in local-check: {pattern}")
                return False

            # local glob: OK to match zero files
            if self._is_glob(pattern):
                matches = glob.glob(pattern, recursive=True)
                if not matches:
                    logger.debug(f"No files for glob, skipping: {pattern}")
                    continue
            else:
                # explicit local path must exist
                if not os.path.exists(pattern):
                    logger.error(f"Local file not found: {pattern}")
                    return False
                matches = [pattern]

            # verify all matched files still exist
            for fp in matches:
                if not os.path.exists(fp):
                    logger.error(f"Matched file disappeared: {fp}")
                    return False

        return True

    def files(self, documents: Union[str, List[str]]) -> "Ingestor":
        """
        Add documents (local paths, globs, or remote URIs) for processing.

        Remote URIs will force `_all_local=False`. Local globs that match
        nothing are fine. Explicit local paths that don't exist cause
        `_all_local=False`.
        """
        if isinstance(documents, str):
            documents = [documents]
        if not documents:
            return self

        self._documents.extend(documents)
        self._all_local = False

        if self._check_files_local():
            self._job_specs = BatchJobSpec(self._documents)
            self._all_local = True

        return self

    def load(self, **kwargs) -> "Ingestor":
        """
        Ensure all document files are accessible locally, downloading if necessary.

        For each document in `_documents`, checks if the file exists locally. If not,
        attempts to download the file to a temporary directory using `fsspec`. Updates
        `_documents` with paths to local copies, initializes `_job_specs`, and sets
        `_all_local` to True upon successful loading.

        Parameters
        ----------
        kwargs : dict
            Additional keyword arguments for remote file access via `fsspec`.

        Returns
        -------
        Ingestor
            Returns self for chaining after ensuring all files are accessible locally.
        """
        if self._all_local:
            return self

        temp_dir = tempfile.mkdtemp()

        local_files = []
        for pattern_or_path in self._documents:
            files_local = glob.glob(pattern_or_path, recursive=True)
            if files_local:
                for local_path in files_local:
                    local_files.append(local_path)
            else:
                with fsspec.open(pattern_or_path, **kwargs) as f:
                    parsed_url = urlparse(f.path)
                    original_name = os.path.basename(parsed_url.path)
                    local_path = os.path.join(temp_dir, original_name)
                    with open(local_path, "wb") as local_file:
                        shutil.copyfileobj(f, local_file)
                    local_files.append(local_path)

        self._documents = local_files
        self._job_specs = BatchJobSpec(self._documents)
        self._all_local = True

        return self

    def ingest(
        self, show_progress: bool = False, return_failures: bool = False, **kwargs: Any
    ) -> Union[List[Dict[str, Any]], Tuple[List[Dict[str, Any]], List[Tuple[str, str]]]]:  # noqa: E501
        """
        Ingest documents by submitting jobs and fetching results concurrently.

        Parameters
        ----------
        show_progress : bool, optional
            Whether to display a progress bar. Default is False.
        return_failures : bool, optional
            If True, return a tuple (results, failures); otherwise, return only results. Default is False.
        **kwargs : Any
            Additional keyword arguments for the underlying client methods. Supported keys:
            'concurrency_limit', 'timeout', 'max_job_retries', 'retry_delay',
            'data_only', 'verbose'. Unrecognized keys are passed through to
            process_jobs_concurrently.

        Returns
        -------
        results : list of dict
            List of successful job results when `return_failures` is False.
        results, failures : tuple (list of dict, list of tuple of str)
            Tuple containing successful results and failure information when `return_failures` is True.
        """
        self._prepare_ingest_run()

        # Add jobs locally first
        self._job_ids = self._client.add_job(self._job_specs)

        callback = None
        pbar = None
        if show_progress:
            pbar = tqdm(total=len(self._job_ids), desc="Processing Documents: ", unit="doc")

            def progress_callback(result_data: Dict[str, Any], job_id: str) -> None:
                pbar.update(1)

            callback = progress_callback

        timeout: int = kwargs.pop("timeout", DEFAULT_TIMEOUT)
        max_job_retries: int = kwargs.pop("max_job_retries", DEFAULT_MAX_RETRIES)
        verbose: bool = kwargs.pop("verbose", DEFAULT_VERBOSE)

        proc_kwargs = filter_function_kwargs(self._client.process_jobs_concurrently, **kwargs)

        results_data = self._client.process_jobs_concurrently(
            job_indices=self._job_ids,
            job_queue_id=self._job_queue_id,
            timeout=timeout,
            max_job_retries=max_job_retries,
            completion_callback=callback,
            return_failures=return_failures,
            verbose=verbose,
            **proc_kwargs,
        )

        if show_progress and pbar:
            pbar.close()

        if return_failures:
            results, failures = results_data  # type: ignore
        else:
            results = results_data  # type: ignore
            failures = None

        if self._vdb_bulk_upload:
            self._vdb_bulk_upload.run(results)
            self._vdb_bulk_upload = None

        return (results, failures) if return_failures else results

    def ingest_async(
        self, show_progress: bool = False, return_failures: bool = False, **kwargs: Any
    ) -> Future[Tuple[List[Dict[str, Any]], List[Tuple[str, str]]]]:
        """
        Asynchronously submits jobs and returns a single future that completes
        when all jobs have finished processing (succeeded or failed).
        The future's result will be a tuple containing
        (list_of_successful_results, list_of_failures) managed by the processor.

        Parameters
        ----------
        kwargs : dict
            Additional parameters for the `submit_job_async` method.

        Returns
        -------
        Future[Tuple[List[Dict[str, Any]], List[Tuple[str, str]]]]
            A future that completes when all jobs are done. Its result is
            a tuple: (successful_results, failures). The format of successful_results
            depends on how _ConcurrentProcessor stores them (e.g., the 'data' part).
            Failures are tuples of (job_index, error_message).
        """
        try:
            self._prepare_ingest_run()

            self._job_ids = self._client.add_job(self._job_specs)

            if not self._job_ids:
                logger.warning("No job IDs returned from add_job. Nothing to process.")
                immediate_future: Future[Tuple[List[Dict[str, Any]], List[Tuple[str, str]]]] = Future()
                immediate_future.set_result(([], []))
                return immediate_future

            logger.info(f"Created {len(self._job_ids)} jobs. Initializing processor...")

            batch_size: int = kwargs.pop("batch_size", DEFAULT_BATCH_SIZE)
            timeout: int = kwargs.pop("timeout", DEFAULT_TIMEOUT)
            max_job_retries: int = kwargs.pop("max_job_retries", DEFAULT_MAX_RETRIES)
            fail_on_submit_error: bool = kwargs.pop("fail_on_submit_error", False)
            verbose: bool = kwargs.pop("verbose", DEFAULT_VERBOSE)

            completion_callback = None
            pbar = None
            if show_progress:
                pbar = tqdm(total=len(self._job_ids), desc="Processing Documents: ", unit="doc")

                def progress_callback(result_data: Dict[str, Any], job_id: str) -> None:
                    pbar.update(1)

                completion_callback = progress_callback

            processor = _ConcurrentProcessor(
                client=self._client,
                batch_size=batch_size,
                job_indices=self._job_ids,
                job_queue_id=self._job_queue_id,
                timeout=timeout,
                max_job_retries=max_job_retries,
                completion_callback=completion_callback,
                fail_on_submit_error=fail_on_submit_error,
                verbose=verbose,
            )

            combined_future: Future[Tuple[List[Dict[str, Any]], List[Tuple[str, str]]]] = Future()

            processor_future = processor.run_async()

            def _processor_done_callback(proc_future: Future):
                """Sets the result or exception on the combined_future."""
                try:
                    if proc_future.cancelled():
                        if not combined_future.done():
                            combined_future.cancel()
                            logger.info("Processor future was cancelled, cancelling combined future.")
                    elif proc_future.exception():
                        # Propagate exception from the processor's execution
                        exc = proc_future.exception()
                        logger.error(f"Processor execution failed: {exc}", exc_info=exc)
                        if not combined_future.done():
                            combined_future.set_exception(exc)
                    else:
                        # Get the (results, failures) tuple from the processor
                        final_results, final_failures = proc_future.result()
                        logger.info(
                            f"Processor finished. Results: {len(final_results)}, Failures: {len(final_failures)}"
                        )
                        if not combined_future.done():
                            if return_failures:
                                combined_future.set_result((final_results, final_failures))
                            else:
                                combined_future.set_result(final_results)
                except Exception as e:
                    # Catch unexpected errors during the callback itself
                    logger.exception("Error within _processor_done_callback")
                    if not combined_future.done():
                        combined_future.set_exception(e)  # Report error via the future

            def _maybe_run_vdb_upload(fut: Future):
                """If vdb upload is configured, run it with the final results."""
                try:
                    if self._vdb_bulk_upload:
                        results, _ = fut.result()  # we only care about successful results
                        logger.info("Starting VDB bulk upload after successful ingestion.")
                        self._vdb_bulk_upload.run(results)
                        self._vdb_bulk_upload = None  # Ensure it's only run once
                except Exception as e:
                    logger.exception(f"Error during vdb_bulk_upload.run(): {e}")

            processor_future.add_done_callback(_processor_done_callback)
            combined_future.add_done_callback(_maybe_run_vdb_upload)

            logger.info("Processor started asynchronously. Returning combined future.")
            return combined_future

        except Exception as setup_err:
            logger.exception("Failed during synchronous part of ingest_async setup.")
            error_future: Future[Tuple[List[Dict[str, Any]], List[Tuple[str, str]]]] = Future()
            error_future.set_exception(setup_err)
            return error_future

    @ensure_job_specs
    def _prepare_ingest_run(self):
        """
        Prepares the ingest run by ensuring tasks are added to the batch job specification.

        If no tasks are specified in `_job_specs`, this method invokes `all_tasks()` to add
        a default set of tasks to the job specification.
        """
        if (not self._job_specs.tasks) or all(not tasks for tasks in self._job_specs.tasks.values()):
            self.all_tasks()

    def all_tasks(self) -> "Ingestor":
        """
        Adds a default set of tasks to the batch job specification.

        The default tasks include extracting text, tables, charts, images, deduplication,
        filtering, splitting, and embedding tasks.

        Returns
        -------
        Ingestor
            Returns self for chaining.
        """
        # fmt: off
        self.extract(extract_text=True, extract_tables=True, extract_charts=True, extract_images=True) \
            .dedup() \
            .filter() \
            .split() \
            .embed() \
            .store_embed()
        # .store() \
        # fmt: on
        return self

    @ensure_job_specs
    def dedup(self, **kwargs: Any) -> "Ingestor":
        """
        Adds a DedupTask to the batch job specification.

        Parameters
        ----------
        kwargs : dict
            Parameters specific to the DedupTask.

        Returns
        -------
        Ingestor
            Returns self for chaining.
        """
        task_options = check_schema(DedupTaskSchema, kwargs, "dedup", json.dumps(kwargs))
        dedup_task = DedupTask(**task_options.model_dump())
        self._job_specs.add_task(dedup_task)

        return self

    @ensure_job_specs
    def embed(self, **kwargs: Any) -> "Ingestor":
        """
        Adds an EmbedTask to the batch job specification.

        Parameters
        ----------
        kwargs : dict
            Parameters specific to the EmbedTask.

        Returns
        -------
        Ingestor
            Returns self for chaining.
        """
        task_options = check_schema(EmbedTaskSchema, kwargs, "embed", json.dumps(kwargs))
        embed_task = EmbedTask(**task_options.model_dump())
        self._job_specs.add_task(embed_task)

        return self

    @ensure_job_specs
    def extract(self, **kwargs: Any) -> "Ingestor":
        """
        Adds an ExtractTask for each document type to the batch job specification.

        Parameters
        ----------
        kwargs : dict
            Parameters specific to the ExtractTask.

        Returns
        -------
        Ingestor
            Returns self for chaining.
        """
        extract_tables = kwargs.pop("extract_tables", True)
        extract_charts = kwargs.pop("extract_charts", True)

        # Defaulting to False since enabling infographic extraction reduces throughput.
        # Users have to set to True if infographic extraction is required.
        extract_infographics = kwargs.pop("extract_infographics", False)

        for file_type in self._job_specs.file_types:
            # Let user override document_type if user explicitly sets document_type.
            if "document_type" in kwargs:
                document_type = kwargs.pop("document_type")
                if document_type != file_type:
                    logger.warning(
                        f"User-specified document_type '{document_type}' overrides the inferred type '{file_type}'.",
                    )
            else:
                document_type = file_type

            task_options = dict(
                document_type=document_type,
                extract_tables=extract_tables,
                extract_charts=extract_charts,
                extract_infographics=extract_infographics,
                **kwargs,
            )
            task_options = check_schema(ExtractTaskSchema, task_options, "extract", json.dumps(task_options))

            extract_task = ExtractTask(**task_options.model_dump())
            self._job_specs.add_task(extract_task, document_type=document_type)

        return self

    @ensure_job_specs
    def filter(self, **kwargs: Any) -> "Ingestor":
        """
        Adds a FilterTask to the batch job specification.

        Parameters
        ----------
        kwargs : dict
            Parameters specific to the FilterTask.

        Returns
        -------
        Ingestor
            Returns self for chaining.
        """
        task_options = check_schema(FilterTaskSchema, kwargs, "filter", json.dumps(kwargs))
        filter_task = FilterTask(**task_options.model_dump())
        self._job_specs.add_task(filter_task)

        return self

    @ensure_job_specs
    def split(self, **kwargs: Any) -> "Ingestor":
        """
        Adds a SplitTask to the batch job specification.

        Parameters
        ----------
        kwargs : dict
            Parameters specific to the SplitTask.

        Returns
        -------
        Ingestor
            Returns self for chaining.
        """
        task_options = check_schema(SplitTaskSchema, kwargs, "split", json.dumps(kwargs))
        extract_task = SplitTask(**task_options.model_dump())
        self._job_specs.add_task(extract_task)

        return self

    @ensure_job_specs
    def store(self, **kwargs: Any) -> "Ingestor":
        """
        Adds a StoreTask to the batch job specification.

        Parameters
        ----------
        kwargs : dict
            Parameters specific to the StoreTask.

        Returns
        -------
        Ingestor
            Returns self for chaining.
        """
        task_options = check_schema(StoreTaskSchema, kwargs, "store", json.dumps(kwargs))
        store_task = StoreTask(**task_options.model_dump())
        self._job_specs.add_task(store_task)

        return self

    @ensure_job_specs
    def store_embed(self, **kwargs: Any) -> "Ingestor":
        """
        Adds a StoreTask to the batch job specification.

        Parameters
        ----------
        kwargs : dict
            Parameters specific to the StoreTask.

        Returns
        -------
        Ingestor
            Returns self for chaining.
        """
        task_options = check_schema(StoreEmbedTaskSchema, kwargs, "store_embedding", json.dumps(kwargs))
        store_task = StoreEmbedTask(**task_options.model_dump())
        self._job_specs.add_task(store_task)

        return self

    def vdb_upload(self, **kwargs: Any) -> "Ingestor":
        """
        Adds a VdbUploadTask to the batch job specification.

        Parameters
        ----------
        kwargs : dict
            Parameters specific to the VdbUploadTask.

        Returns
        -------
        Ingestor
            Returns self for chaining.
        """
        self._vdb_bulk_upload = MilvusOperator(**kwargs)

        return self

    @ensure_job_specs
    def caption(self, **kwargs: Any) -> "Ingestor":
        """
        Adds a CaptionTask to the batch job specification.

        Parameters
        ----------
        kwargs : dict
            Parameters specific to the CaptionTask.

        Returns
        -------
        Ingestor
            Returns self for chaining.
        """
        task_options = check_schema(CaptionTaskSchema, kwargs, "caption", json.dumps(kwargs))
        caption_task = CaptionTask(**task_options.model_dump())
        self._job_specs.add_task(caption_task)

        return self

    def _count_job_states(self, job_states: set[JobStateEnum]) -> int:
        """
        Counts the jobs in specified states.

        Parameters
        ----------
        job_states : set
            Set of JobStateEnum states to count.

        Returns
        -------
        int
            Count of jobs in specified states.
        """
        count = 0
        for job_id, job_state in self._job_states.items():
            if job_state.state in job_states:
                count += 1
        return count

    def completed_jobs(self) -> int:
        """
        Counts the jobs that have completed successfully.

        Returns
        -------
        int
            Number of jobs in the COMPLETED state.
        """
        completed_job_states = {JobStateEnum.COMPLETED}

        return self._count_job_states(completed_job_states)

    def failed_jobs(self) -> int:
        """
        Counts the jobs that have failed.

        Returns
        -------
        int
            Number of jobs in the FAILED state.
        """
        failed_job_states = {JobStateEnum.FAILED}

        return self._count_job_states(failed_job_states)

    def cancelled_jobs(self) -> int:
        """
        Counts the jobs that have been cancelled.

        Returns
        -------
        int
            Number of jobs in the CANCELLED state.
        """
        cancelled_job_states = {JobStateEnum.CANCELLED}

        return self._count_job_states(cancelled_job_states)

    def remaining_jobs(self) -> int:
        """
        Counts the jobs that are not in a terminal state.

        Returns
        -------
        int
            Number of jobs that are neither completed, failed, nor cancelled.
        """
        terminal_jobs = self.completed_jobs() + self.failed_jobs() + self.cancelled_jobs()

        return len(self._job_states) - terminal_jobs<|MERGE_RESOLUTION|>--- conflicted
+++ resolved
@@ -47,16 +47,12 @@
 
 logger = logging.getLogger(__name__)
 
-<<<<<<< HEAD
-DEFAULT_JOB_QUEUE_ID: str = "morpheus_task_queue"
+DEFAULT_JOB_QUEUE_ID: str = "ingest_task_queue"
 # Default concurrent-processing parameters
 DEFAULT_BATCH_SIZE: int = 64
 DEFAULT_TIMEOUT: int = 100
 DEFAULT_MAX_RETRIES: int = None
 DEFAULT_VERBOSE: bool = False
-=======
-DEFAULT_JOB_QUEUE_ID = "ingest_task_queue"
->>>>>>> 4cbb6a07
 
 
 def ensure_job_specs(func):
